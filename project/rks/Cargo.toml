[package]
name = "rks"
version = "0.1.0"
edition = "2024"
authors = ["rk8s-dev team"]
description = "Cluster scheduler and dispatcher for the RK8s container orchestration system."
repository = "https://github.com/r2cn-dev/rk8s/tree/main/project/rks"

[dependencies]
common = { path = "../common" }
libcni = { path = "../libcni" }
libscheduler = { path = "../libscheduler" }
tokio = { version = "1.44", features = ["full"] }
serde = { version = "1.0", features = ["derive"] }
clap = { version = "4.5.32", features = ["derive"] }
quinn = { version = "0.11.8" }
rustls = "0.23"
serde_yaml = "0.9"
bincode = "1.3.3"         
futures = "0.3.31"       
anyhow = "1.0.98"       
rcgen = "0.12.1"
etcd-client = "0.16.1"
ipnetwork = "0.17"
serde_json = "1.0.107"
chrono = {version = "0.4.41", features = ["serde"]}
log = "0.4.26"
lazy_static = "1.5.0"
regex = "1.11.1"
context = "3.0.0"
async-trait = "0.1.88"
thiserror = "2.0.12"
native-tls = "0.2.14"
tonic = "0.13.1"
rand = "0.9.0"
netlink-packet-route = "0.22.0"
rtnetlink = "0.16.0"
nix = { version = "0.29.0", features = ["net"] }
dotenvy = "0.15.0"
tempfile = "3.20.0"
tokio-util = "0.7.0"
env_logger = "0.11.0"
once_cell = "1.21.0"

<<<<<<< HEAD
futures-util = "0.3" 
time = "0.3" 
=======
[dev-dependencies]
serial_test = "3.2.0"
>>>>>>> 9e98de66
<|MERGE_RESOLUTION|>--- conflicted
+++ resolved
@@ -41,11 +41,8 @@
 tokio-util = "0.7.0"
 env_logger = "0.11.0"
 once_cell = "1.21.0"
+futures-util = "0.3"
+time = "0.3"
 
-<<<<<<< HEAD
-futures-util = "0.3" 
-time = "0.3" 
-=======
 [dev-dependencies]
-serial_test = "3.2.0"
->>>>>>> 9e98de66
+serial_test = "3.2.0"