--- conflicted
+++ resolved
@@ -36,9 +36,7 @@
 tempfile = "3.20.0"
 tokio-util = "0.7.0"
 env_logger = "0.11.0"
-<<<<<<< HEAD
+once_cell = "1.21.0"
+
 futures-util = "0.3" 
-time = "0.3" 
-=======
-once_cell = "1.21.0"
->>>>>>> 3533a304
+time = "0.3" 