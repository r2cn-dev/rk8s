--- conflicted
+++ resolved
@@ -2,15 +2,11 @@
 use crate::commands::{create, delete};
 use crate::network::{self, backend::route, lease::LeaseWatchResult, manager::LocalManager};
 use anyhow::{Context, Result};
-<<<<<<< HEAD
-use common::{NodeNetworkConfig, PodTask, RksMessage};
-use futures_util::StreamExt;
-=======
 use common::{
     NodeNetworkConfig, PodTask, RksMessage,
     lease::{Lease, LeaseAttrs},
 };
->>>>>>> 9e98de66
+use futures_util::StreamExt;
 use ipnetwork::{Ipv4Network, Ipv6Network};
 use libcni::ip::route::Route;
 use log::{error, info, warn};
@@ -145,26 +141,14 @@
         }
     };
 
-<<<<<<< HEAD
     // Get current snapshot and revision
     let (pods, rev) = xline_store.pods_snapshot_with_rev().await?;
 
     // Send snapshot to the worker
     for (pod_name, pod_yaml) in pods {
         if let Ok(pod_task) = serde_yaml::from_str::<PodTask>(&pod_yaml) {
-            if pod_task.spec.nodename.as_deref() == Some(&node_id) {
+            if pod_task.spec.node_name.as_deref() == Some(&node_id) {
                 let msg = RksMessage::CreatePod(Box::new(pod_task));
-=======
-    // send all existing pods assigned to this node
-    // used for re-connection
-    let pods = xline_store.list_pods().await?;
-    for pod_name in pods {
-        if let Ok(Some(pod_yaml)) = xline_store.get_pod_yaml(&pod_name).await {
-            let pod_task: PodTask = serde_yaml::from_str(&pod_yaml)
-                .map_err(|e| anyhow::anyhow!("Failed to parse pod_yaml: {}", e))?;
-            if pod_task.spec.node_name.as_deref() == Some(&node_id) {
-                let msg = RksMessage::CreatePod(Box::new(pod_task.clone()));
->>>>>>> 9e98de66
                 let data = bincode::serialize(&msg)?;
                 if let Ok(mut stream) = conn.open_uni().await {
                     stream.write_all(&data).await?;
@@ -188,7 +172,7 @@
                             if let Some(kv) = event.kv() {
                                 let pod_yaml = String::from_utf8_lossy(kv.value()).to_string();
                                 if let Ok(pod_task) = serde_yaml::from_str::<PodTask>(&pod_yaml)
-                                    && pod_task.spec.nodename.as_deref() == Some(&node_id)
+                                    && pod_task.spec.node_name.as_deref() == Some(&node_id)
                                 {
                                     let msg = RksMessage::CreatePod(Box::new(pod_task));
                                     let data = bincode::serialize(&msg)?;
@@ -216,16 +200,9 @@
                     }
                 }
             }
-<<<<<<< HEAD
             Err(e) => {
                 error!("Watch error: {}", e);
                 break;
-=======
-            RksMessage::DeletePod(pod_name) => {
-                delete::watch_delete(pod_name, conn, xline_store, &node_id)
-                    .await
-                    .unwrap();
->>>>>>> 9e98de66
             }
         }
     }
@@ -440,8 +417,6 @@
         RksMessage::DeletePod(pod_name) => {
             delete::user_delete(pod_name, xline_store, conn).await?;
         }
-<<<<<<< HEAD
-=======
 
         RksMessage::ListPod => {
             let pods = xline_store.list_pods().await?;
@@ -453,7 +428,6 @@
             }
         }
 
->>>>>>> 9e98de66
         RksMessage::GetNodeCount => {
             info!("[user dispatch] GetNodeCount received");
         }
