<<<<<<< HEAD
//use crate::protocol::Node;
use anyhow::Result;
use etcd_client::{Client, GetOptions, PutOptions,WatchOptions,WatchStream,Watcher};
//use serde_yaml;
=======
use anyhow::Result;
use common::Node;
use etcd_client::{Client, GetOptions, PutOptions};
use serde_yaml;
>>>>>>> 3533a304
use std::sync::Arc;
use tokio::sync::RwLock;
/// like etcd, k:/registry/pods/pod_name v:yaml file of pod
/// k:/registry/nodes/node_name v:yaml file of node
#[derive(Clone)]
pub struct XlineStore {
    client: Arc<RwLock<Client>>,
}

impl XlineStore {
    pub async fn new(endpoints: &[&str]) -> Result<Self> {
        let client = Client::connect(endpoints, None).await?;
        Ok(Self {
            client: Arc::new(RwLock::new(client)),
        })
    }

    /// 获取内部的 client 引用（用于 watch 操作）
    pub async fn client(&self) -> tokio::sync::RwLockReadGuard<'_, Client> {
        self.client.read().await
    }

    pub async fn list_pods(&self) -> Result<Vec<String>> {
        let key = "/registry/pods/".to_string();
        let mut client = self.client.write().await;
        let resp = client
            .get(
                key.clone(),
                Some(GetOptions::new().with_prefix().with_keys_only()),
            )
            .await?;
        Ok(resp
            .kvs()
            .iter()
            .map(|kv| String::from_utf8_lossy(kv.key()).replace("/registry/pods/", ""))
            .collect())
    }

    pub async fn insert_node_yaml(&self, node_name: &str, node_yaml: &str) -> Result<()> {
        let key = format!("/registry/nodes/{node_name}");
        let mut client = self.client.write().await;
        client.put(key, node_yaml, Some(PutOptions::new())).await?;
        Ok(())
    }

    // pub async fn get_node_yaml(&self, node_name: &str) -> Result<Option<String>> {
    //     let key = format!("/registry/nodes/{node_name}");
    //     let mut client = self.client.write().await;
    //     let resp = client.get(key, None).await?;
    //     Ok(resp.kvs().first().map(|kv| String::from_utf8_lossy(kv.value()).to_string()))
    // }

    // pub async fn get_node(&self, node_name: &str) -> Result<Option<Node>> {
    //     if let Some(yaml) = self.get_node_yaml(node_name).await? {
    //         let node: Node = serde_yaml::from_str(&yaml)?;
    //         Ok(Some(node))
    //     } else {
    //         Ok(None)
    //     }
    // }

    pub async fn insert_pod_yaml(&self, pod_name: &str, pod_yaml: &str) -> Result<()> {
        let key = format!("/registry/pods/{pod_name}");
        let mut client = self.client.write().await;
        client.put(key, pod_yaml, Some(PutOptions::new())).await?;
        Ok(())
    }

    pub async fn get_pod_yaml(&self, pod_name: &str) -> Result<Option<String>> {
        let key = format!("/registry/pods/{pod_name}");
        let mut client = self.client.write().await;
        let resp = client.get(key, None).await?;
        if let Some(kv) = resp.kvs().first() {
            Ok(Some(String::from_utf8_lossy(kv.value()).to_string()))
        } else {
            Ok(None)
        }
    }

    pub async fn delete_pod(&self, pod_name: &str) -> Result<()> {
        let key = format!("/registry/pods/{pod_name}");
        let mut client = self.client.write().await;
        client.delete(key, None).await?;
        Ok(())
    }

    /// 取得 `/registry/pods/` 的快照以及该次读取到的 revision。
    pub async fn pods_snapshot_with_rev(&self) -> Result<(Vec<(String, String)>, i64)> {
        let key_prefix = "/registry/pods/".to_string();
        let mut client = self.client.write().await;
        // 需要值用于反序列化
        let resp = client
            .get(
                key_prefix.clone(),
                Some(GetOptions::new().with_prefix()),
            )
            .await?;
        let rev = resp.header().map(|h| h.revision()).unwrap_or(0);
        let items: Vec<(String, String)> = resp
            .kvs()
            .iter()
            .map(|kv| {
                (
                    String::from_utf8_lossy(kv.key()).replace("/registry/pods/", ""),
                    String::from_utf8_lossy(kv.value()).to_string(),
                )
            })
            .collect();
        Ok((items, rev))
    }

    /// 建立 pods 的前缀 watch（带 prev_kv，起始 revision）。
    pub async fn watch_pods(&self, start_rev: i64) -> Result<(Watcher, WatchStream)> {
        let key_prefix = "/registry/pods/".to_string();
        let opts = WatchOptions::new()
            .with_prefix()
            .with_prev_key()
            .with_start_revision(start_rev);
        let mut client = self.client.write().await;
        let (watcher, stream) = client.watch(key_prefix, Some(opts)).await?;
        Ok((watcher, stream))
    }

    pub async fn init_flannel_config(&self) -> Result<()> {
        let config_json = r#"{
            "Network": "10.244.0.0/16",
            "SubnetLen": 24,
            "Backend": {
                "Type": "vxlan",
                "VNI": 1
            }
        }"#;

        let key = "/coreos.com/network/config";
        let mut client = self.client.write().await;
        client.put(key, config_json, Some(PutOptions::new())).await?;
        Ok(())
    }
    
    // pub async fn delete_node(&self, node_name: &str) -> Result<()> {
    //     let key = format!("/registry/nodes/{}", node_name);
    //     let mut client = self.client.write().await;
    //     client.delete(key, None).await?;
    //     Ok(())
    // }
}<|MERGE_RESOLUTION|>--- conflicted
+++ resolved
@@ -1,24 +1,18 @@
-<<<<<<< HEAD
-//use crate::protocol::Node;
 use anyhow::Result;
-use etcd_client::{Client, GetOptions, PutOptions,WatchOptions,WatchStream,Watcher};
-//use serde_yaml;
-=======
-use anyhow::Result;
-use common::Node;
-use etcd_client::{Client, GetOptions, PutOptions};
-use serde_yaml;
->>>>>>> 3533a304
+use etcd_client::{Client, GetOptions, PutOptions, WatchOptions, WatchStream, Watcher};
 use std::sync::Arc;
 use tokio::sync::RwLock;
-/// like etcd, k:/registry/pods/pod_name v:yaml file of pod
-/// k:/registry/nodes/node_name v:yaml file of node
+
+/// XlineStore provides an etcd-like API for managing pods and nodes.
+/// Keys are stored under `/registry/pods/` and `/registry/nodes/`.
+/// Values are YAML serialized definitions.
 #[derive(Clone)]
 pub struct XlineStore {
     client: Arc<RwLock<Client>>,
 }
 
 impl XlineStore {
+    /// Create a new XlineStore instance by connecting to the given endpoints.
     pub async fn new(endpoints: &[&str]) -> Result<Self> {
         let client = Client::connect(endpoints, None).await?;
         Ok(Self {
@@ -26,11 +20,13 @@
         })
     }
 
-    /// 获取内部的 client 引用（用于 watch 操作）
+    /// Get a read-only reference to the internal etcd client.
+    /// This is typically used for watch operations.
     pub async fn client(&self) -> tokio::sync::RwLockReadGuard<'_, Client> {
         self.client.read().await
     }
 
+    /// List all pod names (keys only, values are ignored).
     pub async fn list_pods(&self) -> Result<Vec<String>> {
         let key = "/registry/pods/".to_string();
         let mut client = self.client.write().await;
@@ -47,6 +43,24 @@
             .collect())
     }
 
+    /// List all node names (keys only, values are ignored).
+    pub async fn list_nodes(&self) -> Result<Vec<String>> {
+        let key = "/registry/nodes/".to_string();
+        let mut client = self.client.write().await;
+        let resp = client
+            .get(
+                key.clone(),
+                Some(GetOptions::new().with_prefix().with_keys_only()),
+            )
+            .await?;
+        Ok(resp
+            .kvs()
+            .iter()
+            .map(|kv| String::from_utf8_lossy(kv.key()).replace("/registry/nodes/", ""))
+            .collect())
+    }
+
+    /// Insert a node YAML definition into xline.
     pub async fn insert_node_yaml(&self, node_name: &str, node_yaml: &str) -> Result<()> {
         let key = format!("/registry/nodes/{node_name}");
         let mut client = self.client.write().await;
@@ -54,6 +68,7 @@
         Ok(())
     }
 
+    // Example (currently unused):
     // pub async fn get_node_yaml(&self, node_name: &str) -> Result<Option<String>> {
     //     let key = format!("/registry/nodes/{node_name}");
     //     let mut client = self.client.write().await;
@@ -70,6 +85,7 @@
     //     }
     // }
 
+    /// Insert a pod YAML definition into xline.
     pub async fn insert_pod_yaml(&self, pod_name: &str, pod_yaml: &str) -> Result<()> {
         let key = format!("/registry/pods/{pod_name}");
         let mut client = self.client.write().await;
@@ -77,6 +93,7 @@
         Ok(())
     }
 
+    /// Get a pod YAML definition from xline.
     pub async fn get_pod_yaml(&self, pod_name: &str) -> Result<Option<String>> {
         let key = format!("/registry/pods/{pod_name}");
         let mut client = self.client.write().await;
@@ -88,6 +105,7 @@
         }
     }
 
+    /// Delete a pod from xline.
     pub async fn delete_pod(&self, pod_name: &str) -> Result<()> {
         let key = format!("/registry/pods/{pod_name}");
         let mut client = self.client.write().await;
@@ -95,16 +113,12 @@
         Ok(())
     }
 
-    /// 取得 `/registry/pods/` 的快照以及该次读取到的 revision。
+    /// Take a snapshot of all pods and return them with the current revision.
     pub async fn pods_snapshot_with_rev(&self) -> Result<(Vec<(String, String)>, i64)> {
         let key_prefix = "/registry/pods/".to_string();
         let mut client = self.client.write().await;
-        // 需要值用于反序列化
         let resp = client
-            .get(
-                key_prefix.clone(),
-                Some(GetOptions::new().with_prefix()),
-            )
+            .get(key_prefix.clone(), Some(GetOptions::new().with_prefix()))
             .await?;
         let rev = resp.header().map(|h| h.revision()).unwrap_or(0);
         let items: Vec<(String, String)> = resp
@@ -120,7 +134,7 @@
         Ok((items, rev))
     }
 
-    /// 建立 pods 的前缀 watch（带 prev_kv，起始 revision）。
+    /// Create a watch on all pods with prefix `/registry/pods/`, starting from a given revision.
     pub async fn watch_pods(&self, start_rev: i64) -> Result<(Watcher, WatchStream)> {
         let key_prefix = "/registry/pods/".to_string();
         let opts = WatchOptions::new()
@@ -132,6 +146,7 @@
         Ok((watcher, stream))
     }
 
+    /// Initialize Flannel CNI network configuration.
     pub async fn init_flannel_config(&self) -> Result<()> {
         let config_json = r#"{
             "Network": "10.244.0.0/16",
@@ -147,7 +162,8 @@
         client.put(key, config_json, Some(PutOptions::new())).await?;
         Ok(())
     }
-    
+
+    // Example (currently unused):
     // pub async fn delete_node(&self, node_name: &str) -> Result<()> {
     //     let key = format!("/registry/nodes/{}", node_name);
     //     let mut client = self.client.write().await;
