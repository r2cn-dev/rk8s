--- conflicted
+++ resolved
@@ -116,12 +116,9 @@
 vm-memory = "0.16.1"
 vmm-sys-util = "0.12.1"
 walkdir = "2.3"
-<<<<<<< HEAD
 daemonize = "0.5.0" 
-=======
 which = { version = "4.4.2" }
 
->>>>>>> c7b58834
 
 # Local patches - typically git references
 [patch.crates-io]