--- conflicted
+++ resolved
@@ -28,38 +28,6 @@
     xline_store: &Arc<XlineStore>,
     conn: &Connection,
 ) -> Result<()> {
-<<<<<<< HEAD
-    // Ensure pod has a node assigned
-    let node_name = match &pod_task.spec.nodename {
-        Some(name) => name.clone(),
-        None => {
-            let response = RksMessage::Error("Pod does not have a node assigned".to_string());
-            let data = bincode::serialize(&response)?;
-            if let Ok(mut stream) = conn.open_uni().await {
-                stream.write_all(&data).await?;
-                stream.finish()?;
-=======
-    if let Ok(nodes) = xline_store.list_nodes().await
-        && let Some((node_name, _)) = nodes.first()
-    {
-        pod_task.spec.node_name = Some(node_name.clone());
-        let pod_yaml = match serde_yaml::to_string(&pod_task) {
-            Ok(yaml) => yaml,
-            Err(e) => {
-                eprintln!("[user dispatch] Failed to serialize pod task: {e}");
-                let response = RksMessage::Error(format!("Serialization error: {e}"));
-                let data = bincode::serialize(&response).unwrap_or_else(|_| vec![]);
-                if let Ok(mut stream) = conn.open_uni().await {
-                    stream.write_all(&data).await?;
-                    stream.finish()?;
-                }
-                return Ok(());
->>>>>>> 9e98de66
-            }
-            return Ok(());
-        }
-    };
-
     // Serialize pod to YAML
     let pod_yaml = match serde_yaml::to_string(&pod_task) {
         Ok(yaml) => yaml,
@@ -81,8 +49,8 @@
         .await?;
 
     println!(
-        "[user_create] created pod {} on node {} (written to Xline)",
-        pod_task.metadata.name, node_name
+        "[user_create] created pod {} (written to Xline)",
+        pod_task.metadata.name
     );
 
     // Send ACK to user
