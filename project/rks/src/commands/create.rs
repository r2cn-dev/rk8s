--- conflicted
+++ resolved
@@ -30,11 +30,7 @@
     if let Ok(nodes) = xline_store.list_nodes().await
         && let Some((node_name, _)) = nodes.first()
     {
-<<<<<<< HEAD
-        pod_task.nodename = node_name.clone();
-=======
-        pod_task.spec.nodename = Some(node_name.clone());
->>>>>>> 87e57aa5
+        pod_task.spec.nodename = node_name.clone();
         let pod_yaml = match serde_yaml::to_string(&pod_task) {
             Ok(yaml) => yaml,
             Err(e) => {
