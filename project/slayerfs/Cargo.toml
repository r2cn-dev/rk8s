[package]
name = "slayerfs"
version = "0.1.0"
edition = "2024"

[dependencies]
tokio = { version = "1", features = [
    "fs",
    "io-util",
    "macros",
    "rt",
    "time",
    "net",
] }
async-trait = "0.1"
aws-config = { version = "1" }
aws-sdk-s3 = { version = "1", features = ["behavior-version-latest"] }
base64 = "0.21"
md5 = "0.7"
futures = "0.3"
<<<<<<< HEAD
bytes = "1.10.1"
moka = { version = "0.12.10", features = ["future"] }
sha2 = "0.10.9"
hex = "0.4.3"
dirs = "6.0.0"
=======
rfuse3 = { version = "0.0.3", features = ["tokio-runtime","unprivileged"]}
futures-util = "0.3.31"
libc = "0.2.175"
bytes = "1"
>>>>>>> db31a86a

[dev-dependencies]
tempfile = "3"<|MERGE_RESOLUTION|>--- conflicted
+++ resolved
@@ -18,18 +18,14 @@
 base64 = "0.21"
 md5 = "0.7"
 futures = "0.3"
-<<<<<<< HEAD
-bytes = "1.10.1"
 moka = { version = "0.12.10", features = ["future"] }
 sha2 = "0.10.9"
 hex = "0.4.3"
 dirs = "6.0.0"
-=======
-rfuse3 = { version = "0.0.3", features = ["tokio-runtime","unprivileged"]}
+rfuse3 = { version = "0.0.3", features = ["tokio-runtime", "unprivileged"] }
 futures-util = "0.3.31"
 libc = "0.2.175"
 bytes = "1"
->>>>>>> db31a86a
 
 [dev-dependencies]
 tempfile = "3"