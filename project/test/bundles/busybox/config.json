{
  "ociVersion": "1.0.2-dev",
  "root": {
    "path": "rootfs",
    "readonly": true
  },
  "mounts": [
    {
      "destination": "/proc",
      "type": "proc",
      "source": "proc"
    },
    {
      "destination": "/dev",
      "type": "tmpfs",
      "source": "tmpfs",
      "options": [
        "nosuid",
        "strictatime",
        "mode=755",
        "size=65536k"
      ]
    },
    {
      "destination": "/dev/pts",
      "type": "devpts",
      "source": "devpts",
      "options": [
        "nosuid",
        "noexec",
        "newinstance",
        "ptmxmode=0666",
        "mode=0620",
        "gid=5"
      ]
    },
    {
      "destination": "/dev/shm",
      "type": "tmpfs",
      "source": "shm",
      "options": [
        "nosuid",
        "noexec",
        "nodev",
        "mode=1777",
        "size=65536k"
      ]
    },
    {
      "destination": "/dev/mqueue",
      "type": "mqueue",
      "source": "mqueue",
      "options": [
        "nosuid",
        "noexec",
        "nodev"
      ]
    },
    {
      "destination": "/sys",
      "type": "sysfs",
      "source": "sysfs",
      "options": [
        "nosuid",
        "noexec",
        "nodev",
        "ro"
      ]
    },
    {
      "destination": "/sys/fs/cgroup",
      "type": "cgroup",
      "source": "cgroup",
      "options": [
        "nosuid",
        "noexec",
        "nodev",
        "relatime",
        "ro"
      ]
    }
  ],
  "process": {
    "terminal": false,
    "user": {
      "uid": 0,
      "gid": 0
    },
    "args": [
      "sleep",
      "infinity"
    ],
    "env": [
      "PATH=/usr/local/sbin:/usr/local/bin:/usr/sbin:/usr/bin:/sbin:/bin",
      "TERM=xterm"
    ],
    "cwd": "/",
    "capabilities": {
      "bounding": [
<<<<<<< HEAD
        "CAP_NET_BIND_SERVICE",
        "CAP_NET_RAW",
        "CAP_AUDIT_WRITE",
        "CAP_KILL"
      ],
      "effective": [
        "CAP_NET_BIND_SERVICE",
        "CAP_NET_RAW",
        "CAP_AUDIT_WRITE",
        "CAP_KILL"
      ],
      "inheritable": [
        "CAP_NET_BIND_SERVICE",
        "CAP_NET_RAW",
        "CAP_AUDIT_WRITE",
        "CAP_KILL"
      ],
      "permitted": [
        "CAP_NET_BIND_SERVICE",
        "CAP_NET_RAW",
        "CAP_AUDIT_WRITE",
        "CAP_KILL"
      ],
      "ambient": [
        "CAP_NET_BIND_SERVICE",
        "CAP_NET_RAW",
        "CAP_AUDIT_WRITE",
        "CAP_KILL"
=======
        "CAP_KILL",
        "CAP_AUDIT_WRITE",
        "CAP_NET_RAW",
        "CAP_NET_BIND_SERVICE"
      ],
      "effective": [
        "CAP_KILL",
        "CAP_AUDIT_WRITE",
        "CAP_NET_RAW",
        "CAP_NET_BIND_SERVICE"
      ],
      "inheritable": [
        "CAP_KILL",
        "CAP_AUDIT_WRITE",
        "CAP_NET_RAW",
        "CAP_NET_BIND_SERVICE"
      ],
      "permitted": [
        "CAP_KILL",
        "CAP_AUDIT_WRITE",
        "CAP_NET_RAW",
        "CAP_NET_BIND_SERVICE"
      ],
      "ambient": [
        "CAP_KILL",
        "CAP_AUDIT_WRITE",
        "CAP_NET_RAW",
        "CAP_NET_BIND_SERVICE"
>>>>>>> 87e57aa5
      ]
    },
    "rlimits": [
      {
        "type": "RLIMIT_NOFILE",
        "hard": 1024,
        "soft": 1024
      }
    ],
    "noNewPrivileges": true
  },
  "hostname": "youki",
  "annotations": {},
  "linux": {
    "resources": {
      "devices": []
    },
    "namespaces": [
      {
        "type": "pid",
<<<<<<< HEAD
        "path": "/proc/10726/ns/pid"
      },
      {
        "type": "network",
        "path": "/proc/10726/ns/net"
      },
      {
        "type": "ipc",
        "path": "/proc/10726/ns/ipc"
      },
      {
        "type": "uts",
        "path": "/proc/10726/ns/uts"
=======
        "path": "/proc/9413/ns/pid"
      },
      {
        "type": "network",
        "path": "/proc/9413/ns/net"
      },
      {
        "type": "ipc",
        "path": "/proc/9413/ns/ipc"
      },
      {
        "type": "uts",
        "path": "/proc/9413/ns/uts"
>>>>>>> 87e57aa5
      },
      {
        "type": "mount"
      },
      {
        "type": "cgroup"
      }
    ],
    "maskedPaths": [
      "/proc/acpi",
      "/proc/asound",
      "/proc/kcore",
      "/proc/keys",
      "/proc/latency_stats",
      "/proc/timer_list",
      "/proc/timer_stats",
      "/proc/sched_debug",
      "/sys/firmware",
      "/proc/scsi"
    ],
    "readonlyPaths": [
      "/proc/bus",
      "/proc/fs",
      "/proc/irq",
      "/proc/sys",
      "/proc/sysrq-trigger"
    ]
  }
}<|MERGE_RESOLUTION|>--- conflicted
+++ resolved
@@ -97,36 +97,6 @@
     "cwd": "/",
     "capabilities": {
       "bounding": [
-<<<<<<< HEAD
-        "CAP_NET_BIND_SERVICE",
-        "CAP_NET_RAW",
-        "CAP_AUDIT_WRITE",
-        "CAP_KILL"
-      ],
-      "effective": [
-        "CAP_NET_BIND_SERVICE",
-        "CAP_NET_RAW",
-        "CAP_AUDIT_WRITE",
-        "CAP_KILL"
-      ],
-      "inheritable": [
-        "CAP_NET_BIND_SERVICE",
-        "CAP_NET_RAW",
-        "CAP_AUDIT_WRITE",
-        "CAP_KILL"
-      ],
-      "permitted": [
-        "CAP_NET_BIND_SERVICE",
-        "CAP_NET_RAW",
-        "CAP_AUDIT_WRITE",
-        "CAP_KILL"
-      ],
-      "ambient": [
-        "CAP_NET_BIND_SERVICE",
-        "CAP_NET_RAW",
-        "CAP_AUDIT_WRITE",
-        "CAP_KILL"
-=======
         "CAP_KILL",
         "CAP_AUDIT_WRITE",
         "CAP_NET_RAW",
@@ -155,7 +125,6 @@
         "CAP_AUDIT_WRITE",
         "CAP_NET_RAW",
         "CAP_NET_BIND_SERVICE"
->>>>>>> 87e57aa5
       ]
     },
     "rlimits": [
@@ -176,21 +145,6 @@
     "namespaces": [
       {
         "type": "pid",
-<<<<<<< HEAD
-        "path": "/proc/10726/ns/pid"
-      },
-      {
-        "type": "network",
-        "path": "/proc/10726/ns/net"
-      },
-      {
-        "type": "ipc",
-        "path": "/proc/10726/ns/ipc"
-      },
-      {
-        "type": "uts",
-        "path": "/proc/10726/ns/uts"
-=======
         "path": "/proc/9413/ns/pid"
       },
       {
@@ -204,7 +158,6 @@
       {
         "type": "uts",
         "path": "/proc/9413/ns/uts"
->>>>>>> 87e57aa5
       },
       {
         "type": "mount"
