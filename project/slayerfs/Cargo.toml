--- conflicted
+++ resolved
@@ -22,10 +22,7 @@
 moka = { version = "0.12", features = ["future"] }
 dirs = "6"
 sha2 = "0.10"
-<<<<<<< HEAD
 
-=======
->>>>>>> 2818dcb3
 
 [dev-dependencies]
 tempfile = "3"